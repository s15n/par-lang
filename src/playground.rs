--- conflicted
+++ resolved
@@ -566,6 +566,7 @@
     }
 }
 
+/// Create a `LabeledSpan` without a label at `loc`
 pub fn labels_from_loc<'s>(code: &'s str, loc: &Loc) -> Vec<LabeledSpan> {
     match loc {
         Loc::Code { line, column } => vec![LabeledSpan::new_with_span(
@@ -612,24 +613,6 @@
                 )
             }
 
-<<<<<<< HEAD
-            Self::Compile(CompileError::PassNotPossible(loc)) => {
-                let labels = labels_from_loc(&code, loc);
-                let code = if labels.is_empty() {
-                    "<UI>".into()
-                } else {
-                    code
-                };
-                let error = miette::miette! {
-                    labels = labels,
-                    "Nothing to `pass` to."
-                }
-                .with_source_code(code);
-                format!("{error:?}")
-            }
-
-=======
->>>>>>> 644f1435
             Self::Compile(CompileError::MustEndProcess(loc)) => {
                 let labels = labels_from_loc(&code, loc);
                 let code = if labels.is_empty() {
@@ -645,26 +628,7 @@
                 format!("{error:?}")
             }
 
-<<<<<<< HEAD
-            Self::Compile(CompileError::CannotEndInDoExpression(loc)) => {
-                let labels = labels_from_loc(&code, loc);
-                let code = if labels.is_empty() {
-                    "<UI>".into()
-                } else {
-                    code
-                };
-                let error = miette::miette! {
-                    labels = labels,
-                    "Cannot end process in `do` expression."
-                }
-                .with_source_code(code);
-                format!("{error:?}")
-            }
-
             Self::Type(error) => format!("{:?}", error.into_report(code)),
-=======
-            Self::Type(error) => error.pretty(|loc| Self::display_loc(code, loc)),
->>>>>>> 644f1435
 
             Self::Runtime(error) => format!(
                 "{:?}",
