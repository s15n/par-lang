--- conflicted
+++ resolved
@@ -4,25 +4,18 @@
 edition = "2021"
 
 [dependencies]
-<<<<<<< HEAD
-=======
 futures = { version = "0.3.31", features = ["executor", "thread-pool"] }
 pest = "2.7.14"
->>>>>>> 186b2c12
 pest_derive = "2.7.14"
 eframe = { version = "0.31", features = ["default", "__screenshot"] }
 egui_code_editor = "0.2.12"
 indexmap = "2.7.0"
 tokio = { version = "1.43.0", features = ["rt-multi-thread", "macros"] }
 stacker = "0.1.19"
-<<<<<<< HEAD
+async-watch = "0.3.1"
 rfd = "0.15.2"
 winnow = { version = "0.7.4", features = [
     #"unstable-doc", # build docs locally
     #"debug" # debug output/state of parser
 ] }
-miette = { version = "7.5.0", features = ["fancy"] }
-=======
-async-watch = "0.3.1"
-rfd = "0.15.2"
->>>>>>> 186b2c12
+miette = { version = "7.5.0", features = ["fancy"] }